[project]
name = "robot_sf"
version = "2.0.0"
description = """
This package allows implementing a "gymnasium-style" environment
for navigating a crowd with autonomous micromobility vehicles
"""
authors = [
    {name = "Marco Tröster", email = "marco.troester.student@uni-augsburg.de"}
]
requires-python = ">=3.10"
dependencies = [
    "numpy",
    "gymnasium",
    "pylint",
    "pytest",
    "scalene",
    "numba",
    "pygame",
    "stable-baselines3",
    "tqdm",
    "rich",
    "tensorboard",
    "ruff>=0.9.7",
]
license = {text = "GPLv3"}

[build-system]
requires = ["setuptools>=45", "wheel"]
build-backend = "setuptools.build_meta"

[tool.autopep8]
max_line_length = 100
verbose = false
hang-closing = true
in-place = true
recursive = true
aggressive = 4

<<<<<<< HEAD
[tool.black]
line-length = 100
target-version = ["py310", "py311", "py312"]
=======
[tool.ruff]
required-version = "0.9.7"
# Exclude a variety of commonly ignored directories.
exclude = [
    ".bzr",
    ".direnv",
    ".eggs",
    ".git",
    ".git-rewrite",
    ".hg",
    ".ipynb_checkpoints",
    ".mypy_cache",
    ".nox",
    ".pants.d",
    ".pyenv",
    ".pytest_cache",
    ".pytype",
    ".ruff_cache",
    ".svn",
    ".tox",
    ".venv",
    ".vscode",
    "__pypackages__",
    "_build",
    "buck-out",
    "build",
    "dist",
    "node_modules",
    "site-packages",
    "venv",
    "fast-pysf",
]

# Same as Black.
line-length = 100
indent-width = 4

# Assume Python 3.12
target-version = "py312"

[tool.ruff.lint]
# Enable Pyflakes (`F`) and a subset of the pycodestyle (`E`)  codes by default.
# Unlike Flake8, Ruff doesn't enable pycodestyle warnings (`W`) or
# McCabe complexity (`C901`) by default.
select = ["E4", "E7", "E9", "F", "W", "C901"]
ignore = []

# Allow fix for all enabled rules (when `--fix`) is provided.
fixable = ["ALL"]
unfixable = []

# Allow unused variables when underscore-prefixed.
dummy-variable-rgx = "^(_+|(_+[a-zA-Z0-9_]*[a-zA-Z0-9]+?))$"

[tool.ruff.format]
# Like Black, use double quotes for strings.
quote-style = "double"

# Like Black, indent with spaces, rather than tabs.
indent-style = "space"

# Like Black, respect magic trailing commas.
skip-magic-trailing-comma = false

# Like Black, automatically detect the appropriate line ending.
line-ending = "auto"

# Enable auto-formatting of code examples in docstrings. Markdown,
# reStructuredText code/literal blocks and doctests are all supported.
#
# This is currently disabled by default, but it is planned for this
# to be opt-out in the future.
docstring-code-format = true

# Set the line length limit used when formatting code snippets in
# docstrings.
#
# This only has an effect when the `docstring-code-format` setting is
# enabled.
docstring-code-line-length = "dynamic"
>>>>>>> 3a7d8c93
<|MERGE_RESOLUTION|>--- conflicted
+++ resolved
@@ -29,6 +29,7 @@
 requires = ["setuptools>=45", "wheel"]
 build-backend = "setuptools.build_meta"
 
+# Use ruff when possible
 [tool.autopep8]
 max_line_length = 100
 verbose = false
@@ -37,11 +38,11 @@
 recursive = true
 aggressive = 4
 
-<<<<<<< HEAD
+# Use ruff when possible
 [tool.black]
 line-length = 100
 target-version = ["py310", "py311", "py312"]
-=======
+
 [tool.ruff]
 required-version = "0.9.7"
 # Exclude a variety of commonly ignored directories.
@@ -121,5 +122,4 @@
 #
 # This only has an effect when the `docstring-code-format` setting is
 # enabled.
-docstring-code-line-length = "dynamic"
->>>>>>> 3a7d8c93
+docstring-code-line-length = "dynamic"