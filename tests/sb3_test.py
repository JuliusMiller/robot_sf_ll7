--- conflicted
+++ resolved
@@ -23,13 +23,10 @@
 
     inf_env = RobotEnv()
     model2 = PPO.load(MODEL_PATH, env=inf_env)
-<<<<<<< HEAD
-    obs = inf_env.reset()
-    action, _ = model2.predict(obs[0], deterministic=True)
-=======
+
     obs, info = inf_env.reset()
     action, _ = model2.predict(obs, deterministic=True)
->>>>>>> 16a78475
+    
     assert action.shape == inf_env.action_space.shape
 
     if os.path.exists(MODEL_FILE) and os.path.isfile(MODEL_FILE):
